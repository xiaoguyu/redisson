--- conflicted
+++ resolved
@@ -38,20 +38,7 @@
         super(connectionManager);
     }
 
-<<<<<<< HEAD
     @Override
-    public <T, R> Publisher<R> evalWriteAllReactive(final RedisCommand<T> command, final SlotCallback<T, R> callback, final String script, final List<Object> keys, final Object ... params) {
-        return reactive(new Supplier<RFuture<R>>() {
-            @Override
-            public RFuture<R> get() {
-                return evalWriteAllAsync(command, callback, script, keys, params);
-            };
-        });
-    }
-
-    @Override
-=======
->>>>>>> 42a3f3cb
     public <R> Publisher<R> reactive(Supplier<RFuture<R>> supplier) {
         return Flux.create(emitter -> {
             emitter.onRequest(n -> {
@@ -110,4 +97,4 @@
         });
     }
 
-}+            }   